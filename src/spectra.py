--- conflicted
+++ resolved
@@ -17,11 +17,7 @@
 
 
 # TODO: remove this function once e3nn_jax is updated
-<<<<<<< HEAD
-def with_peaks_at(vectors: chex.Array, lmax: int, use_sum_of_diracs: bool = True):
-=======
 def with_peaks_at(vectors: chex.Array, lmax: int, use_sum_of_diracs: bool = True) -> e3nn.IrrepsArray:
->>>>>>> f742723c
     """
     Compute a spherical harmonics expansion given Dirac delta functions defined on the sphere.
 
@@ -187,12 +183,8 @@
             predicted_geometry /= jnp.linalg.norm(predicted_geometry, axis=1, keepdims=True)
             predicted_signal = with_peaks_at(predicted_geometry, self.lmax)
             predicted_spectrum = self.spectrum_function(predicted_signal)
-<<<<<<< HEAD
-            return optax.l2_loss(true_spectrum, predicted_spectrum).mean()
+            return jnp.abs(true_spectrum - predicted_spectrum).mean()
             # return jnp.abs(true_spectrum - predicted_spectrum).mean()
-=======
-            return jnp.abs(true_spectrum - predicted_spectrum).mean()
->>>>>>> f742723c
 
         @jax.jit
         def step(params, opt_state):
